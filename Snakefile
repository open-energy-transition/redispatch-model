
configfile: "config.yaml"


wildcard_constraints:
    lv="[a-z0-9\.]+",
    simpl="[a-zA-Z0-9]*",
    clusters="[0-9]+m?",
    sectors="[+a-zA-Z0-9]+",
    opts="[-+a-zA-Z0-9]*",
    sector_opts="[-+a-zA-Z0-9\.\s]*"


SDIR = config['summary_dir'] + '/' + config['run']
RDIR = config['results_dir'] + config['run']
CDIR = config['costs_dir']


subworkflow pypsaeur:
    workdir: "../pypsa-eur"
    snakefile: "../pypsa-eur/Snakefile"
    configfile: "../pypsa-eur/config.yaml"


rule all:
    input: SDIR + '/graphs/costs.pdf'


rule solve_all_networks:
    input:
        expand(RDIR + "/postnetworks/elec_s{simpl}_{clusters}_lv{lv}_{opts}_{sector_opts}_{planning_horizons}.nc",
               **config['scenario'])


rule prepare_sector_networks:
    input:
        expand(RDIR + "/prenetworks/elec_s{simpl}_{clusters}_lv{lv}_{opts}_{sector_opts}_{planning_horizons}.nc",
               **config['scenario'])


rule build_population_layouts:
    input:
        nuts3_shapes=pypsaeur('resources/nuts3_shapes.geojson'),
        urban_percent="data/urban_percent.csv"
    output:
        pop_layout_total="resources/pop_layout_total.nc",
        pop_layout_urban="resources/pop_layout_urban.nc",
        pop_layout_rural="resources/pop_layout_rural.nc"
    resources: mem_mb=20000
    benchmark: "benchmarks/build_population_layouts"
    threads: 8
    script: "scripts/build_population_layouts.py"


rule build_clustered_population_layouts:
    input:
        pop_layout_total="resources/pop_layout_total.nc",
        pop_layout_urban="resources/pop_layout_urban.nc",
        pop_layout_rural="resources/pop_layout_rural.nc",
        regions_onshore=pypsaeur('resources/regions_onshore_elec_s{simpl}_{clusters}.geojson')
    output:
        clustered_pop_layout="resources/pop_layout_elec_s{simpl}_{clusters}.csv"
    resources: mem_mb=10000
    benchmark: "benchmarks/build_clustered_population_layouts/s{simpl}_{clusters}"
    script: "scripts/build_clustered_population_layouts.py"


rule build_simplified_population_layouts:
    input:
        pop_layout_total="resources/pop_layout_total.nc",
        pop_layout_urban="resources/pop_layout_urban.nc",
        pop_layout_rural="resources/pop_layout_rural.nc",
        regions_onshore=pypsaeur('resources/regions_onshore_elec_s{simpl}.geojson')
    output:
        clustered_pop_layout="resources/pop_layout_elec_s{simpl}.csv"
    resources: mem_mb=10000
    benchmark: "benchmarks/build_clustered_population_layouts/s{simpl}"
    script: "scripts/build_clustered_population_layouts.py"


rule build_heat_demands:
    input:
        pop_layout_total="resources/pop_layout_total.nc",
        pop_layout_urban="resources/pop_layout_urban.nc",
        pop_layout_rural="resources/pop_layout_rural.nc",
        regions_onshore=pypsaeur("resources/regions_onshore_elec_s{simpl}_{clusters}.geojson")
    output:
        heat_demand_urban="resources/heat_demand_urban_elec_s{simpl}_{clusters}.nc",
        heat_demand_rural="resources/heat_demand_rural_elec_s{simpl}_{clusters}.nc",
        heat_demand_total="resources/heat_demand_total_elec_s{simpl}_{clusters}.nc"
    resources: mem_mb=20000
    benchmark: "benchmarks/build_heat_demands/s{simpl}_{clusters}"
    script: "scripts/build_heat_demand.py"


rule build_temperature_profiles:
    input:
        pop_layout_total="resources/pop_layout_total.nc",
        pop_layout_urban="resources/pop_layout_urban.nc",
        pop_layout_rural="resources/pop_layout_rural.nc",
        regions_onshore=pypsaeur("resources/regions_onshore_elec_s{simpl}_{clusters}.geojson")
    output:
        temp_soil_total="resources/temp_soil_total_elec_s{simpl}_{clusters}.nc",
        temp_soil_rural="resources/temp_soil_rural_elec_s{simpl}_{clusters}.nc",
        temp_soil_urban="resources/temp_soil_urban_elec_s{simpl}_{clusters}.nc",
        temp_air_total="resources/temp_air_total_elec_s{simpl}_{clusters}.nc",
        temp_air_rural="resources/temp_air_rural_elec_s{simpl}_{clusters}.nc",
        temp_air_urban="resources/temp_air_urban_elec_s{simpl}_{clusters}.nc"
    resources: mem_mb=20000
    benchmark: "benchmarks/build_temperature_profiles/s{simpl}_{clusters}"
    script: "scripts/build_temperature_profiles.py"


rule build_cop_profiles:
    input:
        temp_soil_total="resources/temp_soil_total_elec_s{simpl}_{clusters}.nc",
        temp_soil_rural="resources/temp_soil_rural_elec_s{simpl}_{clusters}.nc",
        temp_soil_urban="resources/temp_soil_urban_elec_s{simpl}_{clusters}.nc",
        temp_air_total="resources/temp_air_total_elec_s{simpl}_{clusters}.nc",
        temp_air_rural="resources/temp_air_rural_elec_s{simpl}_{clusters}.nc",
        temp_air_urban="resources/temp_air_urban_elec_s{simpl}_{clusters}.nc"
    output:
        cop_soil_total="resources/cop_soil_total_elec_s{simpl}_{clusters}.nc",
        cop_soil_rural="resources/cop_soil_rural_elec_s{simpl}_{clusters}.nc",
        cop_soil_urban="resources/cop_soil_urban_elec_s{simpl}_{clusters}.nc",
        cop_air_total="resources/cop_air_total_elec_s{simpl}_{clusters}.nc",
        cop_air_rural="resources/cop_air_rural_elec_s{simpl}_{clusters}.nc",
        cop_air_urban="resources/cop_air_urban_elec_s{simpl}_{clusters}.nc"
    resources: mem_mb=20000
    benchmark: "benchmarks/build_cop_profiles/s{simpl}_{clusters}"
    script: "scripts/build_cop_profiles.py"


rule build_solar_thermal_profiles:
    input:
        pop_layout_total="resources/pop_layout_total.nc",
        pop_layout_urban="resources/pop_layout_urban.nc",
        pop_layout_rural="resources/pop_layout_rural.nc",
        regions_onshore=pypsaeur("resources/regions_onshore_elec_s{simpl}_{clusters}.geojson")
    output:
        solar_thermal_total="resources/solar_thermal_total_elec_s{simpl}_{clusters}.nc",
        solar_thermal_urban="resources/solar_thermal_urban_elec_s{simpl}_{clusters}.nc",
        solar_thermal_rural="resources/solar_thermal_rural_elec_s{simpl}_{clusters}.nc"
    resources: mem_mb=20000
    benchmark: "benchmarks/build_solar_thermal_profiles/s{simpl}_{clusters}"
    script: "scripts/build_solar_thermal_profiles.py"


def input_eurostat(w):
    # 2016 includes BA, 2017 does not
    report_year = config["energy"]["eurostat_report_year"]
    return f"data/eurostat-energy_balances-june_{report_year}_edition"

rule build_energy_totals:
    input:
        nuts3_shapes=pypsaeur('resources/nuts3_shapes.geojson'),
        co2="data/eea/UNFCCC_v23.csv",
        swiss="data/switzerland-sfoe/switzerland-new_format.csv",
        idees="data/jrc-idees-2015",
        eurostat=input_eurostat
    output:
        energy_name='resources/energy_totals.csv',
	    co2_name='resources/co2_totals.csv',
	    transport_name='resources/transport_data.csv'
    threads: 16
    resources: mem_mb=10000
    benchmark: "benchmarks/build_energy_totals"
    script: 'scripts/build_energy_totals.py'


rule build_biomass_potentials:
    input:
        jrc_potentials="data/biomass/JRC Biomass Potentials.xlsx"
    output:
        biomass_potentials_all='resources/biomass_potentials_all.csv',
        biomass_potentials='resources/biomass_potentials.csv'
    threads: 1
    resources: mem_mb=1000
    benchmark: "benchmarks/build_biomass_potentials"
    script: 'scripts/build_biomass_potentials.py'


rule build_ammonia_production:
    input:
        usgs="data/myb1-2017-nitro.xls"
    output:
        ammonia_production="resources/ammonia_production.csv"
    threads: 1
    resources: mem_mb=1000
    benchmark: "benchmarks/build_ammonia_production"
    script: 'scripts/build_ammonia_production.py'


rule build_industry_sector_ratios:
    input:
        ammonia_production="resources/ammonia_production.csv",
        idees="data/jrc-idees-2015"
    output:
        industry_sector_ratios="resources/industry_sector_ratios.csv"
    threads: 1
    resources: mem_mb=1000
    benchmark: "benchmarks/build_industry_sector_ratios"
    script: 'scripts/build_industry_sector_ratios.py'


rule build_industrial_production_per_country:
    input:
        ammonia_production="resources/ammonia_production.csv",
        jrc="data/jrc-idees-2015",
        eurostat="data/eurostat-energy_balances-may_2018_edition",
    output:
        industrial_production_per_country="resources/industrial_production_per_country.csv"
    threads: 8
    resources: mem_mb=1000
    benchmark: "benchmarks/build_industrial_production_per_country"
    script: 'scripts/build_industrial_production_per_country.py'


rule build_industrial_production_per_country_tomorrow:
    input:
        industrial_production_per_country="resources/industrial_production_per_country.csv"
    output:
        industrial_production_per_country_tomorrow="resources/industrial_production_per_country_tomorrow_{planning_horizons}.csv"
    threads: 1
    resources: mem_mb=1000
    benchmark: "benchmarks/build_industrial_production_per_country_tomorrow"
    script: 'scripts/build_industrial_production_per_country_tomorrow.py'


rule build_industrial_distribution_key:
    input:
        regions_onshore=pypsaeur('resources/regions_onshore_elec_s{simpl}_{clusters}.geojson'),
        clustered_pop_layout="resources/pop_layout_elec_s{simpl}_{clusters}.csv",
        hotmaps_industrial_database="data/Industrial_Database.csv",
    output:
        industrial_distribution_key="resources/industrial_distribution_key_elec_s{simpl}_{clusters}.csv"
    threads: 1
    resources: mem_mb=1000
    benchmark: "benchmarks/build_industrial_distribution_key/s{simpl}_{clusters}"
    script: 'scripts/build_industrial_distribution_key.py'


rule build_industrial_production_per_node:
    input:
        industrial_distribution_key="resources/industrial_distribution_key_elec_s{simpl}_{clusters}.csv",
        industrial_production_per_country_tomorrow="resources/industrial_production_per_country_tomorrow_{planning_horizons}.csv"
    output:
        industrial_production_per_node="resources/industrial_production_elec_s{simpl}_{clusters}_{planning_horizons}.csv"
    threads: 1
    resources: mem_mb=1000
    benchmark: "benchmarks/build_industrial_production_per_node/s{simpl}_{clusters}"
    script: 'scripts/build_industrial_production_per_node.py'


rule build_industrial_energy_demand_per_node:
    input:
        industry_sector_ratios="resources/industry_sector_ratios.csv",
        industrial_production_per_node="resources/industrial_production_elec_s{simpl}_{clusters}_{planning_horizons}.csv",
        industrial_energy_demand_per_node_today="resources/industrial_energy_demand_today_elec_s{simpl}_{clusters}.csv"
    output:
        industrial_energy_demand_per_node="resources/industrial_energy_demand_elec_s{simpl}_{clusters}_{planning_horizons}.csv"
    threads: 1
    resources: mem_mb=1000
    benchmark: "benchmarks/build_industrial_energy_demand_per_node/s{simpl}_{clusters}"
    script: 'scripts/build_industrial_energy_demand_per_node.py'


rule build_industrial_energy_demand_per_country_today:
    input:
        jrc="data/jrc-idees-2015",
        ammonia_production="resources/ammonia_production.csv",
        industrial_production_per_country="resources/industrial_production_per_country.csv"
    output:
        industrial_energy_demand_per_country_today="resources/industrial_energy_demand_per_country_today.csv"
    threads: 8
    resources: mem_mb=1000
    benchmark: "benchmarks/build_industrial_energy_demand_per_country_today"
    script: 'scripts/build_industrial_energy_demand_per_country_today.py'


rule build_industrial_energy_demand_per_node_today:
    input:
        industrial_distribution_key="resources/industrial_distribution_key_elec_s{simpl}_{clusters}.csv",
        industrial_energy_demand_per_country_today="resources/industrial_energy_demand_per_country_today.csv"
    output:
        industrial_energy_demand_per_node_today="resources/industrial_energy_demand_today_elec_s{simpl}_{clusters}.csv"
    threads: 1
    resources: mem_mb=1000
    benchmark: "benchmarks/build_industrial_energy_demand_per_node_today/s{simpl}_{clusters}"
    script: 'scripts/build_industrial_energy_demand_per_node_today.py'


<<<<<<< HEAD

rule build_industrial_energy_demand_per_country:
    input:
        industry_sector_ratios="resources/industry_sector_ratios.csv",
        industrial_production_per_country="resources/industrial_production_per_country_tomorrow_{planning_horizons}.csv"
    output:
        industrial_energy_demand_per_country="resources/industrial_energy_demand_per_country_{planning_horizons}.csv"
    threads: 1
    resources: mem_mb=1000
    script: 'scripts/build_industrial_energy_demand_per_country.py'


rule build_industrial_demand:
    input:
        clustered_pop_layout="resources/pop_layout_elec_s{simpl}_{clusters}.csv",
        industrial_demand_per_country="resources/industrial_energy_demand_per_country_{planning_horizons}.csv"
    output:
        industrial_demand="resources/industrial_demand_elec_s{simpl}_{clusters}_{planning_horizons}.csv"
    threads: 1
    resources: mem_mb=1000
    script: 'scripts/build_industrial_demand.py'

rule build_retro_cost:
    input:
        building_stock="data/retro/data_building_stock.csv",
        data_tabula="data/retro/tabula-calculator-calcsetbuilding.csv",
        air_temperature = "resources/temp_air_total_elec_s{simpl}_{clusters}.nc",
        u_values_PL="data/retro/u_values_poland.csv",
        tax_w="data/retro/electricity_taxes_eu.csv",
        construction_index="data/retro/comparative_level_investment.csv",
        floor_area_missing="data/retro/floor_area_missing.csv",
        clustered_pop_layout="resources/pop_layout_elec_s{simpl}_{clusters}.csv",
        cost_germany="data/retro/retro_cost_germany.csv",
        window_assumptions="data/retro/window_assumptions.csv",
    output:
        retro_cost="resources/retro_cost_elec_s{simpl}_{clusters}.csv",
        floor_area="resources/floor_area_elec_s{simpl}_{clusters}.csv"
    resources: mem_mb=1000
    script: "scripts/build_retro_cost.py"
=======
if config["sector"]["retrofitting"]["retro_endogen"]:
    rule build_retro_cost:
        input:
            building_stock="data/retro/data_building_stock.csv",
            data_tabula="data/retro/tabula-calculator-calcsetbuilding.csv",
            air_temperature = "resources/temp_air_total_elec_s{simpl}_{clusters}.nc",
            u_values_PL="data/retro/u_values_poland.csv",
            tax_w="data/retro/electricity_taxes_eu.csv",
            construction_index="data/retro/comparative_level_investment.csv",
            floor_area_missing="data/retro/floor_area_missing.csv",
            clustered_pop_layout="resources/pop_layout_elec_s{simpl}_{clusters}.csv",
            cost_germany="data/retro/retro_cost_germany.csv",
            window_assumptions="data/retro/window_assumptions.csv",
        output:
            retro_cost="resources/retro_cost_elec_s{simpl}_{clusters}.csv",
            floor_area="resources/floor_area_elec_s{simpl}_{clusters}.csv"
        resources: mem_mb=1000
        benchmark: "benchmarks/build_retro_cost/s{simpl}_{clusters}"
        script: "scripts/build_retro_cost.py"
    build_retro_cost_output = rules.build_retro_cost.output
else:
    build_retro_cost_output = {}
>>>>>>> de46177e


rule prepare_sector_network:
    input:
        overrides="data/override_component_attrs",
        network=pypsaeur('networks/elec_s{simpl}_{clusters}_ec_lv{lv}_{opts}.nc'),
        energy_totals_name='resources/energy_totals.csv',
        co2_totals_name='resources/co2_totals.csv',
        transport_name='resources/transport_data.csv',
        traffic_data_KFZ = "data/emobility/KFZ__count",
        traffic_data_Pkw = "data/emobility/Pkw__count",
        biomass_potentials='resources/biomass_potentials.csv',
        heat_profile="data/heat_load_profile_BDEW.csv",
        costs=CDIR + "costs_{planning_horizons}.csv",
        profile_offwind_ac=pypsaeur("resources/profile_offwind-ac.nc"),
        profile_offwind_dc=pypsaeur("resources/profile_offwind-dc.nc"),
        h2_cavern="data/hydrogen_salt_cavern_potentials.csv",
        busmap_s=pypsaeur("resources/busmap_elec_s{simpl}.csv"),
        busmap=pypsaeur("resources/busmap_elec_s{simpl}_{clusters}.csv"),
        clustered_pop_layout="resources/pop_layout_elec_s{simpl}_{clusters}.csv",
        simplified_pop_layout="resources/pop_layout_elec_s{simpl}.csv",
        industrial_demand="resources/industrial_energy_demand_elec_s{simpl}_{clusters}_{planning_horizons}.csv",
        heat_demand_urban="resources/heat_demand_urban_elec_s{simpl}_{clusters}.nc",
        heat_demand_rural="resources/heat_demand_rural_elec_s{simpl}_{clusters}.nc",
        heat_demand_total="resources/heat_demand_total_elec_s{simpl}_{clusters}.nc",
        temp_soil_total="resources/temp_soil_total_elec_s{simpl}_{clusters}.nc",
        temp_soil_rural="resources/temp_soil_rural_elec_s{simpl}_{clusters}.nc",
        temp_soil_urban="resources/temp_soil_urban_elec_s{simpl}_{clusters}.nc",
        temp_air_total="resources/temp_air_total_elec_s{simpl}_{clusters}.nc",
        temp_air_rural="resources/temp_air_rural_elec_s{simpl}_{clusters}.nc",
        temp_air_urban="resources/temp_air_urban_elec_s{simpl}_{clusters}.nc",
        cop_soil_total="resources/cop_soil_total_elec_s{simpl}_{clusters}.nc",
        cop_soil_rural="resources/cop_soil_rural_elec_s{simpl}_{clusters}.nc",
        cop_soil_urban="resources/cop_soil_urban_elec_s{simpl}_{clusters}.nc",
        cop_air_total="resources/cop_air_total_elec_s{simpl}_{clusters}.nc",
        cop_air_rural="resources/cop_air_rural_elec_s{simpl}_{clusters}.nc",
        cop_air_urban="resources/cop_air_urban_elec_s{simpl}_{clusters}.nc",
        solar_thermal_total="resources/solar_thermal_total_elec_s{simpl}_{clusters}.nc",
        solar_thermal_urban="resources/solar_thermal_urban_elec_s{simpl}_{clusters}.nc",
        solar_thermal_rural="resources/solar_thermal_rural_elec_s{simpl}_{clusters}.nc",
	    **build_retro_cost_output
    output: RDIR + '/prenetworks/elec_s{simpl}_{clusters}_lv{lv}_{opts}_{sector_opts}_{planning_horizons}.nc'
    threads: 1
    resources: mem_mb=2000
    benchmark: RDIR + "/benchmarks/prepare_network/elec_s{simpl}_{clusters}_lv{lv}_{opts}_{sector_opts}_{planning_horizons}"
    script: "scripts/prepare_sector_network.py"


rule plot_network:
    input:
        overrides="data/override_component_attrs",
        network=RDIR + "/postnetworks/elec_s{simpl}_{clusters}_lv{lv}_{opts}_{sector_opts}_{planning_horizons}.nc"
    output:
        map=RDIR + "/maps/elec_s{simpl}_{clusters}_lv{lv}_{opts}_{sector_opts}-costs-all_{planning_horizons}.pdf",
        today=RDIR + "/maps/elec_s{simpl}_{clusters}_lv{lv}_{opts}_{sector_opts}_{planning_horizons}-today.pdf"
    threads: 2
    resources: mem_mb=10000
    benchmark: RDIR + "/benchmarks/plot_network/elec_s{simpl}_{clusters}_lv{lv}_{opts}_{sector_opts}_{planning_horizons}"
    script: "scripts/plot_network.py"


rule copy_config:
    output: SDIR + '/configs/config.yaml'
    threads: 1
    resources: mem_mb=1000
    benchmark: SDIR + "/benchmarks/copy_config"
    script: "scripts/copy_config.py"


rule make_summary:
    input:
        overrides="data/override_component_attrs",
        networks=expand(
            RDIR + "/postnetworks/elec_s{simpl}_{clusters}_lv{lv}_{opts}_{sector_opts}_{planning_horizons}.nc",
            **config['scenario']
        ),
        costs=CDIR + "costs_{}.csv".format(config['scenario']['planning_horizons'][0]),
        plots=expand(
            RDIR + "/maps/elec_s{simpl}_{clusters}_lv{lv}_{opts}_{sector_opts}-costs-all_{planning_horizons}.pdf",
            **config['scenario']
        )
    output:
        nodal_costs=SDIR + '/csvs/nodal_costs.csv',
        nodal_capacities=SDIR + '/csvs/nodal_capacities.csv',
        nodal_cfs=SDIR + '/csvs/nodal_cfs.csv',
        cfs=SDIR + '/csvs/cfs.csv',
        costs=SDIR + '/csvs/costs.csv',
        capacities=SDIR + '/csvs/capacities.csv',
        curtailment=SDIR + '/csvs/curtailment.csv',
        energy=SDIR + '/csvs/energy.csv',
        supply=SDIR + '/csvs/supply.csv',
        supply_energy=SDIR + '/csvs/supply_energy.csv',
        prices=SDIR + '/csvs/prices.csv',
        weighted_prices=SDIR + '/csvs/weighted_prices.csv',
        market_values=SDIR + '/csvs/market_values.csv',
        price_statistics=SDIR + '/csvs/price_statistics.csv',
        metrics=SDIR + '/csvs/metrics.csv'
    threads: 2
    resources: mem_mb=10000
    benchmark: SDIR + "/benchmarks/make_summary"
    script: "scripts/make_summary.py"


rule plot_summary:
    input:
        costs=SDIR + '/csvs/costs.csv',
        energy=SDIR + '/csvs/energy.csv',
        balances=SDIR + '/csvs/supply_energy.csv'
    output:
        costs=SDIR + '/graphs/costs.pdf',
        energy=SDIR + '/graphs/energy.pdf',
        balances=SDIR + '/graphs/balances-energy.pdf'
    threads: 2
    resources: mem_mb=10000
    benchmark: SDIR + "/benchmarks/plot_summary"
    script: "scripts/plot_summary.py"


if config["foresight"] == "overnight":

    rule solve_network:
        input:
            overrides="data/override_component_attrs",
            network=RDIR + "/prenetworks/elec_s{simpl}_{clusters}_lv{lv}_{opts}_{sector_opts}_{planning_horizons}.nc",
            costs=CDIR + "costs_{planning_horizons}.csv",
            config=SDIR + '/configs/config.yaml'
        output: RDIR + "/postnetworks/elec_s{simpl}_{clusters}_lv{lv}_{opts}_{sector_opts}_{planning_horizons}.nc"
        shadow: "shallow"
        log:
            solver=RDIR + "/logs/elec_s{simpl}_{clusters}_lv{lv}_{opts}_{sector_opts}_{planning_horizons}_solver.log",
            python=RDIR + "/logs/elec_s{simpl}_{clusters}_lv{lv}_{opts}_{sector_opts}_{planning_horizons}_python.log",
            memory=RDIR + "/logs/elec_s{simpl}_{clusters}_lv{lv}_{opts}_{sector_opts}_{planning_horizons}_memory.log"
        threads: 4
        resources: mem_mb=config['solving']['mem']
        benchmark: RDIR + "/benchmarks/solve_network/elec_s{simpl}_{clusters}_lv{lv}_{opts}_{sector_opts}_{planning_horizons}"
        script: "scripts/solve_network.py"


if config["foresight"] == "myopic":

    rule add_existing_baseyear:
        input:
            overrides="data/override_component_attrs",
            network=RDIR + '/prenetworks/elec_s{simpl}_{clusters}_lv{lv}_{opts}_{sector_opts}_{planning_horizons}.nc',
            powerplants=pypsaeur('resources/powerplants.csv'),
            busmap_s=pypsaeur("resources/busmap_elec_s{simpl}.csv"),
            busmap=pypsaeur("resources/busmap_elec_s{simpl}_{clusters}.csv"),
            clustered_pop_layout="resources/pop_layout_elec_s{simpl}_{clusters}.csv",
            costs=CDIR + "costs_{}.csv".format(config['scenario']['planning_horizons'][0]),
            cop_soil_total="resources/cop_soil_total_elec_s{simpl}_{clusters}.nc",
            cop_air_total="resources/cop_air_total_elec_s{simpl}_{clusters}.nc",
            existing_heating='data/existing_infrastructure/existing_heating_raw.csv',
            country_codes='data/Country_codes.csv',
            existing_solar='data/existing_infrastructure/solar_capacity_IRENA.csv',
            existing_onwind='data/existing_infrastructure/onwind_capacity_IRENA.csv',
            existing_offwind='data/existing_infrastructure/offwind_capacity_IRENA.csv',
        output: RDIR + '/prenetworks-brownfield/elec_s{simpl}_{clusters}_lv{lv}_{opts}_{sector_opts}_{planning_horizons}.nc'
        wildcard_constraints:
            planning_horizons=config['scenario']['planning_horizons'][0] #only applies to baseyear
        threads: 1
        resources: mem_mb=2000
        benchmark: RDIR + '/benchmarks/add_existing_baseyear/elec_s{simpl}_{clusters}_lv{lv}_{opts}_{sector_opts}_{planning_horizons}'
        script: "scripts/add_existing_baseyear.py"


    def solved_previous_horizon(wildcards):
        planning_horizons = config["scenario"]["planning_horizons"]
        i = planning_horizons.index(int(wildcards.planning_horizons))
        planning_horizon_p = str(planning_horizons[i-1])
        return RDIR + "/postnetworks/elec_s{simpl}_{clusters}_lv{lv}_{opts}_{sector_opts}_" + planning_horizon_p + ".nc"


    rule add_brownfield:
        input:
            overrides="data/override_component_attrs",
            network=RDIR + '/prenetworks/elec_s{simpl}_{clusters}_lv{lv}_{opts}_{sector_opts}_{planning_horizons}.nc',
            network_p=solved_previous_horizon, #solved network at previous time step
            costs=CDIR + "costs_{planning_horizons}.csv",
            cop_soil_total="resources/cop_soil_total_elec_s{simpl}_{clusters}.nc",
            cop_air_total="resources/cop_air_total_elec_s{simpl}_{clusters}.nc"
        output: RDIR + "/prenetworks-brownfield/elec_s{simpl}_{clusters}_lv{lv}_{opts}_{sector_opts}_{planning_horizons}.nc"
        threads: 4
        resources: mem_mb=10000
        benchmark: RDIR + '/benchmarks/add_brownfield/elec_s{simpl}_{clusters}_lv{lv}_{opts}_{sector_opts}_{planning_horizons}'
        script: "scripts/add_brownfield.py"


    ruleorder: add_existing_baseyear > add_brownfield


    rule solve_network_myopic:
        input:
            overrides="data/override_component_attrs",
            network=RDIR + "/prenetworks-brownfield/elec_s{simpl}_{clusters}_lv{lv}_{opts}_{sector_opts}_{planning_horizons}.nc",
            costs=CDIR + "costs_{planning_horizons}.csv",
            config=SDIR + '/configs/config.yaml'
        output: RDIR + "/postnetworks/elec_s{simpl}_{clusters}_lv{lv}_{opts}_{sector_opts}_{planning_horizons}.nc"
        shadow: "shallow"
        log:
            solver=RDIR + "/logs/elec_s{simpl}_{clusters}_lv{lv}_{opts}_{sector_opts}_{planning_horizons}_solver.log",
            python=RDIR + "/logs/elec_s{simpl}_{clusters}_lv{lv}_{opts}_{sector_opts}_{planning_horizons}_python.log",
            memory=RDIR + "/logs/elec_s{simpl}_{clusters}_lv{lv}_{opts}_{sector_opts}_{planning_horizons}_memory.log"
        threads: 4
        resources: mem_mb=config['solving']['mem']
        benchmark: RDIR + "/benchmarks/solve_network/elec_s{simpl}_{clusters}_lv{lv}_{opts}_{sector_opts}_{planning_horizons}"
        script: "scripts/solve_network.py"<|MERGE_RESOLUTION|>--- conflicted
+++ resolved
@@ -290,47 +290,6 @@
     script: 'scripts/build_industrial_energy_demand_per_node_today.py'
 
 
-<<<<<<< HEAD
-
-rule build_industrial_energy_demand_per_country:
-    input:
-        industry_sector_ratios="resources/industry_sector_ratios.csv",
-        industrial_production_per_country="resources/industrial_production_per_country_tomorrow_{planning_horizons}.csv"
-    output:
-        industrial_energy_demand_per_country="resources/industrial_energy_demand_per_country_{planning_horizons}.csv"
-    threads: 1
-    resources: mem_mb=1000
-    script: 'scripts/build_industrial_energy_demand_per_country.py'
-
-
-rule build_industrial_demand:
-    input:
-        clustered_pop_layout="resources/pop_layout_elec_s{simpl}_{clusters}.csv",
-        industrial_demand_per_country="resources/industrial_energy_demand_per_country_{planning_horizons}.csv"
-    output:
-        industrial_demand="resources/industrial_demand_elec_s{simpl}_{clusters}_{planning_horizons}.csv"
-    threads: 1
-    resources: mem_mb=1000
-    script: 'scripts/build_industrial_demand.py'
-
-rule build_retro_cost:
-    input:
-        building_stock="data/retro/data_building_stock.csv",
-        data_tabula="data/retro/tabula-calculator-calcsetbuilding.csv",
-        air_temperature = "resources/temp_air_total_elec_s{simpl}_{clusters}.nc",
-        u_values_PL="data/retro/u_values_poland.csv",
-        tax_w="data/retro/electricity_taxes_eu.csv",
-        construction_index="data/retro/comparative_level_investment.csv",
-        floor_area_missing="data/retro/floor_area_missing.csv",
-        clustered_pop_layout="resources/pop_layout_elec_s{simpl}_{clusters}.csv",
-        cost_germany="data/retro/retro_cost_germany.csv",
-        window_assumptions="data/retro/window_assumptions.csv",
-    output:
-        retro_cost="resources/retro_cost_elec_s{simpl}_{clusters}.csv",
-        floor_area="resources/floor_area_elec_s{simpl}_{clusters}.csv"
-    resources: mem_mb=1000
-    script: "scripts/build_retro_cost.py"
-=======
 if config["sector"]["retrofitting"]["retro_endogen"]:
     rule build_retro_cost:
         input:
@@ -353,7 +312,6 @@
     build_retro_cost_output = rules.build_retro_cost.output
 else:
     build_retro_cost_output = {}
->>>>>>> de46177e
 
 
 rule prepare_sector_network:
