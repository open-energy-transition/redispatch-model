--- conflicted
+++ resolved
@@ -140,7 +140,6 @@
     rename:
       columns: year
 
-<<<<<<< HEAD
   # Annual H2 demand for industrial sector in GWh between 2021-2050
   CV.53:
     usecols: "O:BD"
@@ -216,7 +215,7 @@
     skiprows: 4
     index_col: 0
     header: 0
-=======
+
   BB2:
     usecols: "A:E"
     skiprows: 2
@@ -312,5 +311,4 @@
         Coal CHP: CHP
         Lignite CHP: CHP
         Peat CHP: CHP
-        Reservoir Hydro with pumping: Store
->>>>>>> 51fc774c
+        Reservoir Hydro with pumping: Store