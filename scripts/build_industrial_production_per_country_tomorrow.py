--- conflicted
+++ resolved
@@ -2,66 +2,44 @@
 
 import pandas as pd
 
-<<<<<<< HEAD
-def get_parameter(item):
-    """Check whether it depends on investment year"""
-    if type(item) is dict:
-        return item[investment_year]
-    else:
-        return item
-investment_year=int(snakemake.wildcards.planning_horizons[-4:])
+from prepare_sector_network import get
 
-industrial_production = pd.read_csv(snakemake.input.industrial_production_per_country,
-                                    index_col=0)
-=======
 if __name__ == '__main__':
     if 'snakemake' not in globals():
         from helper import mock_snakemake
         snakemake = mock_snakemake('build_industrial_production_per_country_tomorrow')
->>>>>>> de46177e
 
     config = snakemake.config["industry"]
 
-<<<<<<< HEAD
-St_primary_fraction=get_parameter(snakemake.config["industry"]["St_primary_fraction"])
-DRI_fraction=get_parameter(snakemake.config["industry"]["DRI_fraction"])
-fraction_primary_stays_primary = St_primary_fraction*total_steel.sum()/industrial_production["Integrated steelworks"].sum()
+    investment_year = int(snakemake.wildcards.planning_horizons)
 
-industrial_production.insert(2, "DRI + Electric arc",
-                             DRI_fraction*fraction_primary_stays_primary*industrial_production["Integrated steelworks"])
-
-industrial_production["Integrated steelworks"] = (1-DRI_fraction)*fraction_primary_stays_primary*industrial_production["Integrated steelworks"]
-industrial_production["Electric arc"] = total_steel - industrial_production["DRI + Electric arc"] - industrial_production["Integrated steelworks"]
-=======
     fn = snakemake.input.industrial_production_per_country
     production = pd.read_csv(fn, index_col=0)
 
     keys = ["Integrated steelworks", "Electric arc"]
     total_steel = production[keys].sum(axis=1)
 
+    st_primary_fraction = get(config["St_primary_fraction"], investment_year)
+    dri_fraction = get(config["DRI_fraction"], investment_year)
     int_steel = production["Integrated steelworks"].sum()
-    fraction_persistent_primary = config["St_primary_fraction"] * total_steel.sum() / int_steel
->>>>>>> de46177e
+    fraction_persistent_primary = st_primary_fraction * total_steel.sum() / int_steel
 
-    dri = fraction_persistent_primary * production["Integrated steelworks"]
+    dri = dri_fraction * fraction_persistent_primary * production["Integrated steelworks"]
     production.insert(2, "DRI + Electric arc", dri)
 
-<<<<<<< HEAD
-Al_primary_fraction=get_parameter(snakemake.config["industry"]["Al_primary_fraction"])
-total_aluminium = industrial_production[["Aluminium - primary production","Aluminium - secondary production"]].sum(axis=1)
-
-fraction_primary_stays_primary = Al_primary_fraction*total_aluminium.sum()/industrial_production["Aluminium - primary production"].sum()
-=======
-    production["Electric arc"] = total_steel - production["DRI + Electric arc"]
-    production["Integrated steelworks"] = 0.
+    not_dri = (1 - dri_fraction) * fraction_persistent_primary
+    production["Integrated steelworks"] = not_dri * fraction_persistent_primary * production["Integrated steelworks"]
+    production["Electric arc"] = total_steel - production["DRI + Electric arc"] - production["Integrated steelworks"]
 
     keys = ["Aluminium - primary production", "Aluminium - secondary production"]
     total_aluminium = production[keys].sum(axis=1)
->>>>>>> de46177e
 
     key_pri = "Aluminium - primary production"
     key_sec = "Aluminium - secondary production"
-    fraction_persistent_primary = config["Al_primary_fraction"] * total_aluminium.sum() / production[key_pri].sum()
+
+    al_primary_fraction = get(config["Al_primary_fraction"], investment_year)
+    fraction_persistent_primary = al_primary_fraction * total_aluminium.sum() / production[key_pri].sum()
+    
     production[key_pri] = fraction_persistent_primary * production[key_pri]
     production[key_sec] = total_aluminium - production[key_pri]
 
