--- conflicted
+++ resolved
@@ -9,11 +9,6 @@
 dependencies:
   - python>=3.8
   - pip
-<<<<<<< HEAD
-  - pre-commit
-  - mamba # esp for windows build
-=======
->>>>>>> 402f2cd4
 
   - pypsa>=0.18.1
   - atlite>=0.2.5
